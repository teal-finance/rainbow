// Copyright (c) 2021 Teal.Finance
//
// Use of this source code is governed by an MIT-style
// license that can be found in the LICENSE file or at
// https://opensource.org/licenses/MIT.

package main

import (
	"log"
	"net/http"
	"time"

	"github.com/go-chi/chi/v5"
	"github.com/teal-finance/garcon"

	"github.com/teal-finance/rainbow/pkg/provider"
	"github.com/teal-finance/rainbow/pkg/rainbow"
	"github.com/teal-finance/rainbow/pkg/rainbow/storage/dbram"
)

func main() {
	parseFlags()

	// Start the service in background
	service := rainbow.NewService(
		provider.AllProviders(),
<<<<<<< HEAD
		&dbram.DB{})
	go service.Run()

	g, err := garcon.New(
		garcon.WithOrigins(*mainAddr),
		garcon.WithDocURL("https://teal.finance/rainbow/doc"),
=======
		dbram.NewDB())
	go service.Run()

	g, err := garcon.New(
		garcon.WithURLs(*mainAddr),
		garcon.WithDocURL("/doc"),
>>>>>>> 6290a070
		garcon.WithServerHeader("Rainbow-v0"),
		garcon.WithLimiter(*reqBurst, *reqPerMinute),
		garcon.WithProm(*expPort),
		garcon.WithDev(*dev))
	if err != nil {
		log.Fatal(err)
	}

	server := http.Server{
		Addr:              listenAddr,
		Handler:           g.Middlewares.Then(handler(&service, g)),
		ReadTimeout:       1 * time.Second,
		ReadHeaderTimeout: 1 * time.Second,
		WriteTimeout:      1 * time.Second,
		IdleTimeout:       1 * time.Second,
		ConnState:         g.ConnState,
		ErrorLog:          log.Default(),
	}

	log.Print("Server listening on http://localhost", server.Addr)
	log.Fatal(server.ListenAndServe())
}

func handler(s *rainbow.Service, g *garcon.Garcon) http.Handler {
	r := chi.NewRouter()

<<<<<<< HEAD
	r.With(g.JWT.Set).Mount("/", webserver.Handler(g, *wwwDir))
=======
	r.With(g.JWT.Set).Mount("/", WebHandler(g, *wwwDir))
>>>>>>> 6290a070
	r.With(g.JWT.Chk).Mount("/v0", s.Handler())

	return r
}<|MERGE_RESOLUTION|>--- conflicted
+++ resolved
@@ -25,21 +25,12 @@
 	// Start the service in background
 	service := rainbow.NewService(
 		provider.AllProviders(),
-<<<<<<< HEAD
-		&dbram.DB{})
-	go service.Run()
-
-	g, err := garcon.New(
-		garcon.WithOrigins(*mainAddr),
-		garcon.WithDocURL("https://teal.finance/rainbow/doc"),
-=======
 		dbram.NewDB())
 	go service.Run()
 
 	g, err := garcon.New(
 		garcon.WithURLs(*mainAddr),
 		garcon.WithDocURL("/doc"),
->>>>>>> 6290a070
 		garcon.WithServerHeader("Rainbow-v0"),
 		garcon.WithLimiter(*reqBurst, *reqPerMinute),
 		garcon.WithProm(*expPort),
@@ -66,11 +57,7 @@
 func handler(s *rainbow.Service, g *garcon.Garcon) http.Handler {
 	r := chi.NewRouter()
 
-<<<<<<< HEAD
-	r.With(g.JWT.Set).Mount("/", webserver.Handler(g, *wwwDir))
-=======
 	r.With(g.JWT.Set).Mount("/", WebHandler(g, *wwwDir))
->>>>>>> 6290a070
 	r.With(g.JWT.Chk).Mount("/v0", s.Handler())
 
 	return r
