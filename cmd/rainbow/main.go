--- conflicted
+++ resolved
@@ -4,15 +4,10 @@
 	"log"
 	"os"
 
-<<<<<<< HEAD
-	"github.com/davecgh/go-spew/spew"
-
-=======
 	//"github.com/davecgh/go-spew/spew"
 
 	"github.com/gookit/color"
 	"github.com/jedib0t/go-pretty/v6/table"
->>>>>>> 82a95719
 	"github.com/teal-finance/rainbow"
 	"github.com/teal-finance/rainbow/pkg/deribit"
 	"github.com/teal-finance/rainbow/pkg/psyoptions"
@@ -20,9 +15,6 @@
 )
 
 func main() {
-<<<<<<< HEAD
-	spew.Dump(all())
-=======
 
 	//spew.Dump(all())
 	options, err := all() //tryDeribit() //tryPsyops() //tryOpyn() //all()
@@ -74,7 +66,6 @@
 	t.SetStyle(table.StyleLight)
 	t.SetTitle(title)
 	return t
->>>>>>> 82a95719
 }
 
 func tryOpyn() ([]rainbow.Options, error) {
