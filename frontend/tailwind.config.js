--- conflicted
+++ resolved
@@ -85,17 +85,12 @@
         },
         'background': {
           DEFAULT: colors.white,
-<<<<<<< HEAD
-          dark: colors.black
-        },
-=======
           dark: "#111827"
         },
         'header': {
           DEFAULT: colors.white,
           dark: "#0e2b32"
         },
->>>>>>> 6290a070
         'bid': {
           DEFAULT: '#00DD66',
           dark: '#008822',
@@ -103,13 +98,10 @@
         'ask': {
           DEFAULT: '#DD0066',
           dark: '#880022',
-<<<<<<< HEAD
-=======
         },
         'tr-border': {
           DEFAULT: colors.white,
           dark: '#ffffff0a',
->>>>>>> 6290a070
         },
       }
     },
