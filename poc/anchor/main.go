// Copyright 2022 Teal.Finance/Rainbow contributors
// This file is part of Teal.Finance/Rainbow,
// a screener for DeFi options under the MIT License.
// SPDX-License-Identifier: MIT

package main

import (
	"context"
	"fmt"

	bin "github.com/gagliardetto/binary"
	"github.com/gagliardetto/solana-go"
	"github.com/gagliardetto/solana-go/rpc"
	"github.com/spewerspew/spew"
	sol "github.com/streamingfast/solana-go"

	zeta "github.com/teal-finance/rainbow/pkg/provider/zetamarkets/anchor/generated/zeta"
)

const (
	PsyOptionsProgramID = "R2y9ip6mxmWUj4pt54jP2hz2dgvMozy9VTSwMWE7evs"
	ZetaID              = "ZETAxsqBRek56DhiGXrn75yj2NHU3aYUnxvHXpkf3aD"
	test                = "BPFLoaderUpgradeab1e11111111111111111111111"
	USDCSolana          = "EPjFWdd5AufqSSqeM2qN1xzybapC8G4wEGGkZwyTDt1v"
)

func main() {
	z := solana.MustPublicKeyFromBase58(ZetaID)
	endpoint := "https://solana-api.projectserum.com" // "https://api.mainnet-beta.solana.com" rpc.MainNetBeta_RPC
	client := rpc.New(endpoint)

	out, err := client.GetProgramAccounts(
		context.TODO(),
		z,
	)
	if err != nil {
		panic(err)
	}
	// spew.Dump(out[0])

	/*pub := solana.MustPublicKeyFromBase58(PsyOptionsProgramID)

	out, err = client.GetProgramAccounts(
		context.TODO(),
		pub,
	)
	if err != nil {
		panic(err)
	}
	spew.Dump(out)*/
	spew.Dump(len(out))
	for _, account := range out {
		// spew.Dump(account.Pubkey)
		/*out, err := client.GetAccountInfo(
			context.TODO(),
			account.Pubkey,
		)
		spew.Dump(out)
		if err != nil {
			panic(err)
		}*/
		zo := new(zeta.ZetaGroup)
		err = bin.NewBinDecoder(account.Account.Data.GetBinary()).Decode(&zo)

		// opt := new(OptionMarket)
		// err = bin.NewBorshDecoder(account.Account.Data.GetBinary()).Decode(&opt)
		if err != nil {
			continue
		}

		spew.Dump(zo.Products[5])  // opt)////TODO compute the right index
		spew.Dump(zo.Products[6])  // opt)////TODO compute the right index
		spew.Dump(zo.Products[16]) // opt)////TODO compute the right index
		spew.Dump(zo.Products[17]) // opt)////TODO compute the right index
		spew.Dump(zo.Greeks)       // opt)

		ooo, err := client.GetAccountInfo(
			context.TODO(),
			zo.Greeks,
		)
		if err != nil {
			panic(err)
		}
		// spew.Dump(ooo.Value)
		gr := new(zeta.Greeks)
		err = bin.NewBinDecoder(ooo.Value.Data.GetBinary()).Decode(&gr)
		if err != nil {
			continue
		}
<<<<<<< HEAD
		spew.Dump(gr.ProductGreeks[5]) //TODO compute the right index
		spew.Dump(gr.ProductGreeks[6]) //TODO compute the right index
=======
		spew.Dump(gr.ProductGreeks[11]) // TODO compute the right index
>>>>>>> a8f50cb0
		/*
			a, b, c := deriveSerumMarketAddress(i.Pubkey, solana.PublicKey(opt.QuoteAssetMint), pub)
			spew.Dump(a, b, c)
			a, b, c = deriveSerumMarketAddress(i.Pubkey, solana.PublicKey(opt.UnderlyingAssetMint), pub)
			spew.Dump(a, b, c)*/
	}
	// f()
	// solana.MustPublicKeyFromBase58(test))
	/*res, err := client.GetAccountInfo(
		context.TODO(),
		pub,
	)
	if err != nil {
		panic(err)
	}
	//spew.Dump(len(res))
	spew.Dump(res)*/
	// psy_american.SetProgramID(pub)
	// fmt.Println(psy_american.ProgramName)
}

func deriveSerumMarketAddress(id, quote, programid solana.PublicKey) (solana.PublicKey, uint8, error) {
	seed := [][]byte{
		id[:],
		quote[:],
		[]byte("serumMarket"),
	}
	return solana.FindProgramAddress(seed, programid)
}

func dd(pub, quote, programid solana.PublicKey) (solana.PublicKey, uint8, error) {
	seed := [][]byte{
		[]byte(""),
		{1},
	}
	return solana.FindProgramAddress(seed, solana.MustPublicKeyFromBase58(test))
}

func f() {
	program_id := solana.MustPublicKeyFromBase58("BPFLoader1111111111111111111111111111111111")
	public_key := solana.MustPublicKeyFromBase58("SeedPubey1111111111111111111111111111111111")

	got, _ := solana.CreateProgramAddress([][]byte{
		{},
		{1},
	},
		program_id,
	)
	fmt.Println(got)

	got, _ = solana.CreateProgramAddress([][]byte{
		[]byte(""),
		{1},
	},
		program_id,
	)
	fmt.Println(got)

	got, _ = solana.CreateProgramAddress([][]byte{
		[]byte(""),
		// {1},
	},
		program_id,
	)
	fmt.Println(got)

	got, _ = solana.CreateProgramAddress([][]byte{
		[]byte("☉"),
		{1},
	},
		program_id,
	)
	fmt.Println(got)

	got, _ = solana.CreateProgramAddress([][]byte{
		[]byte("☉"),
	},
		program_id,
	)
	fmt.Println(got)

	got, _ = solana.CreateProgramAddress([][]byte{
		public_key[:],
		{1},
	},
		program_id,
	)
	fmt.Println(got)

	got, _ = solana.CreateProgramAddress([][]byte{
		[]byte("Talking"),
		[]byte("Squirrels"),
	},
		program_id,
	)
	fmt.Println(got)
}

/*var address solana.PublicKey
	var err error
	bumpSeed := uint8(math.MaxUint8)
	for bumpSeed > 0 {
		fmt.Print(bumpSeed)

		address, err = solana.CreateProgramAddress(append(seed, []byte{byte(bumpSeed)}), programID)
		if err == nil {
			fmt.Println(address)
		}
		bumpSeed--

	}
}*/

type anchorOptions struct {
	Options OptionMarket
}

type OptionMarket struct {
	OptionMint                  sol.PublicKey
	WriterTokenMint             sol.PublicKey
	UnderlyingAssetMint         sol.PublicKey
	QuoteAssetMint              sol.PublicKey
	UnderlyingAmountPerContract uint64
	QuoteAmountPerContract      uint64
	ExpirationUnixTimestamp     int64
	UnderlyingAssetPool         sol.PublicKey
	QuoteAssetPool              sol.PublicKey
	MintFeeAccount              sol.PublicKey
	ExerciseFeeAccount          sol.PublicKey
	Expired                     bool
	BumpSeed                    uint8
}<|MERGE_RESOLUTION|>--- conflicted
+++ resolved
@@ -88,12 +88,9 @@
 		if err != nil {
 			continue
 		}
-<<<<<<< HEAD
 		spew.Dump(gr.ProductGreeks[5]) //TODO compute the right index
 		spew.Dump(gr.ProductGreeks[6]) //TODO compute the right index
-=======
-		spew.Dump(gr.ProductGreeks[11]) // TODO compute the right index
->>>>>>> a8f50cb0
+
 		/*
 			a, b, c := deriveSerumMarketAddress(i.Pubkey, solana.PublicKey(opt.QuoteAssetMint), pub)
 			spew.Dump(a, b, c)
